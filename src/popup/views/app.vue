--- conflicted
+++ resolved
@@ -188,26 +188,16 @@
 </template>
 
 <script>
-<<<<<<< HEAD
 import Tooltip from 'vueleton/lib/tooltip';
 import { INJECT_AUTO } from '@/common/consts';
 import options from '@/common/options';
-import { getScriptName, i18n, makePause, sendCmd, sendTabCmd } from '@/common';
+import {
+  getScriptHome, getScriptName, getScriptUpdateUrl,
+  i18n, makePause, sendCmd, sendTabCmd,
+} from '@/common';
 import { objectPick } from '@/common/object';
 import Icon from '@/common/ui/icon';
 import { keyboardService, isInput } from '@/common/keyboard';
-=======
-import Tooltip from 'vueleton/lib/tooltip/bundle';
-import { INJECT_AUTO } from '#/common/consts';
-import options from '#/common/options';
-import {
-  getScriptHome, getScriptName, getScriptUpdateUrl,
-  i18n, makePause, sendCmd, sendTabCmd,
-} from '#/common';
-import { objectPick } from '#/common/object';
-import Icon from '#/common/ui/icon';
-import { keyboardService, isInput } from '#/common/keyboard';
->>>>>>> 2a1c9ca1
 import { mutex, store } from '../utils';
 
 const manifest = browser.runtime.getManifest();
