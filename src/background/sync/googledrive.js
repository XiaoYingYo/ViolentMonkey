--- conflicted
+++ resolved
@@ -1,14 +1,8 @@
 // Reference:
 // - https://developers.google.com/identity/protocols/oauth2/native-app
 // - https://developers.google.com/drive/v3/reference/files
-<<<<<<< HEAD
-// - https://github.com/google/google-api-nodejs-client
 import { getUniqId, noop } from '@/common';
 import { objectGet } from '@/common/object';
-=======
-import { getUniqId, noop } from '#/common';
-import { objectGet } from '#/common/object';
->>>>>>> 2a1c9ca1
 import { loadQuery, dumpQuery } from '../utils';
 import {
   getURI, getItemFilename, BaseService, register, isScriptFile,
