--- conflicted
+++ resolved
@@ -1,8 +1,4 @@
-<<<<<<< HEAD
-import { i18n, defaultImage, sendTabCmd } from '@/common';
-=======
-import { i18n, defaultImage, sendTabCmd, trueJoin } from '#/common';
->>>>>>> 01541c12
+import { i18n, defaultImage, sendTabCmd, trueJoin } from '@/common';
 import { commands } from './message';
 
 const openers = {};
