<<<<<<< HEAD
import { getScriptName, i18n, request, compareVersion, sendCmd, trueJoin } from '@/common';
=======
import {
  compareVersion, getScriptName, getScriptUpdateUrl,
  i18n, request, sendCmd, trueJoin,
} from '#/common';
>>>>>>> 2a1c9ca1
import { fetchResources, getScriptById, getScripts, parseScript } from './db';
import { parseMeta } from './script';
import { getOption, setOption } from './options';
import { commands } from './message';
import { requestNewer } from './storage-fetch';

const processes = {};

Object.assign(commands, {
  /**
   * @param {number} [id] - when omitted, all scripts are checked
   * @return {Promise<number>} number of updated scripts
   */
  async CheckUpdate(id) {
    const scripts = id ? [getScriptById(id)] : getScripts();
    const results = await Promise.all(scripts.reduce(maybeCheckUpdate, []));
    displayNotes(results.filter(r => r?.text));
    if (!id) setOption('lastUpdate', Date.now());
    return results.reduce((num, r) => num + (r === true), 0);
  },
});

function displayNotes(notes) {
  if (notes.length === 1) {
    notify(notes[0]);
  } else if (notes.length) {
    notify({
      // FF doesn't show notifications of type:'list' so we'll use `text` everywhere
      text: notes.map(n => n.text).join('\n'),
      onClick: browser.runtime.openOptionsPage,
    });
  }
}

function maybeCheckUpdate(jobs, script) {
  const { id } = script.props;
  const urls = getScriptUpdateUrl(script, true);
  if (urls) {
    jobs.push(processes[id] || (processes[id] = doCheckUpdate(script, urls)));
  }
  return jobs;
}

async function doCheckUpdate(script, urls) {
  const { id } = script.props;
  let res;
  let msgOk;
  let msgErr;
  let resourceOpts;
  try {
    const { update } = await parseScript({
      id,
      code: await downloadUpdate(script, urls),
      update: { checking: false },
    });
    msgOk = i18n('msgScriptUpdated', [getScriptName(update)]);
    resourceOpts = { cache: 'no-cache' };
    res = true;
  } catch (update) {
    msgErr = update.error;
    // Either proceed with normal fetch on no-update or skip it altogether on error
    resourceOpts = !update.error && !update.checking && {};
    if (process.env.DEBUG) console.error(update);
  } finally {
    if (resourceOpts) {
      msgErr = await fetchResources(script, null, resourceOpts);
      if (process.env.DEBUG && msgErr) console.error(msgErr);
    }
    if (canNotify(script) && (msgOk || msgErr)) {
      res = {
        script,
        text: [msgOk, msgErr]::trueJoin('\n'),
      };
    }
    delete processes[id];
  }
  return res;
}

async function downloadUpdate(script, urls) {
  let errorMessage;
  const { meta, props: { id } } = script;
  const [downloadURL, updateURL] = urls;
  const update = {};
  const result = { update, where: { id } };
  announce(i18n('msgCheckingForUpdate'));
  try {
    const { data } = await requestNewer(updateURL, {
      // TODO: do a HEAD request first to get ETag header and compare to storage.mod
      cache: 'no-cache',
      headers: { Accept: 'text/x-userscript-meta,*/*' },
    }) || {};
    const { version } = data ? parseMeta(data) : {};
    if (compareVersion(meta.version, version) >= 0) {
      announce(i18n('msgNoUpdate'), { checking: false });
    } else if (!downloadURL) {
      announce(i18n('msgNewVersion'), { checking: false });
    } else {
      announce(i18n('msgUpdating'));
      errorMessage = i18n('msgErrorFetchingScript');
      return (await request(downloadURL, { cache: 'no-cache' })).data;
    }
  } catch (error) {
    if (process.env.DEBUG) console.error(error);
    announce(errorMessage || i18n('msgErrorFetchingUpdateInfo'), { error });
  }
  throw update;
  function announce(message, { error, checking = !error } = {}) {
    Object.assign(update, {
      message,
      checking,
      error: error ? `${i18n('genericError')} ${error.status}, ${error.url}` : null,
      // `null` is transferable in Chrome unlike `undefined`
    });
    sendCmd('UpdateScript', result);
  }
}

function canNotify(script) {
  const allowed = getOption('notifyUpdates');
  return getOption('notifyUpdatesGlobal')
    ? allowed
    : script.config.notifyUpdates ?? allowed;
}

function notify({
  script,
  text,
  onClick = () => commands.OpenEditor(script.props.id),
}) {
  commands.Notification({
    text,
    // FF doesn't show the name of the extension in the title of the notification
    title: IS_FIREFOX ? i18n('titleScriptUpdated') : '',
  }, undefined, {
    onClick,
  });
}<|MERGE_RESOLUTION|>--- conflicted
+++ resolved
@@ -1,11 +1,7 @@
-<<<<<<< HEAD
-import { getScriptName, i18n, request, compareVersion, sendCmd, trueJoin } from '@/common';
-=======
 import {
   compareVersion, getScriptName, getScriptUpdateUrl,
   i18n, request, sendCmd, trueJoin,
-} from '#/common';
->>>>>>> 2a1c9ca1
+} from '@/common';
 import { fetchResources, getScriptById, getScripts, parseScript } from './db';
 import { parseMeta } from './script';
 import { getOption, setOption } from './options';
