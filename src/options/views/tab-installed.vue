<template>
  <div class="tab-installed flex flex-col">
    <div class="flex flex-col flex-auto" v-if="canRenderScripts">
      <header class="flex">
        <div class="flex-auto" v-if="!showRecycle">
          <dropdown
            :closeAfterClick="true"
            :class="{active: menuNewActive}"
            @stateChange="onStateChange">
            <tooltip :content="i18n('buttonNew')" placement="bottom" align="start">
              <a class="btn-ghost" tabindex="0">
                <icon name="plus"></icon>
              </a>
            </tooltip>
            <template #content>
              <a
                class="dropdown-menu-item"
                v-text="i18n('buttonNew')"
                tabindex="0"
                @click.prevent="editScript('_new')"
              />
              <a class="dropdown-menu-item" v-text="i18n('installFrom', 'OpenUserJS')" href="https://openuserjs.org/" target="_blank" rel="noopener noreferrer"></a>
              <a class="dropdown-menu-item" v-text="i18n('installFrom', 'GreasyFork')" href="https://greasyfork.org/scripts" target="_blank" rel="noopener noreferrer"></a>
              <a
                class="dropdown-menu-item"
                v-text="i18n('buttonInstallFromURL')"
                tabindex="0"
                @click.prevent="installFromURL"
              />
            </template>
          </dropdown>
          <tooltip :content="i18n('buttonUpdateAll')" placement="bottom" align="start">
            <a class="btn-ghost" tabindex="0" @click="updateAll">
              <icon name="refresh"></icon>
            </a>
          </tooltip>
        </div>
        <div class="flex-auto" v-else
             v-text="`${i18n('headerRecycleBin')}${trash.length ? ` (${trash.length})` : ''}`" />
        <tooltip :content="i18n('buttonRecycleBin')" placement="bottom">
          <a
            class="btn-ghost trash-button"
            :class="{ active: showRecycle, filled: trash.length }"
            @click="showRecycle = !showRecycle"
            tabindex="0"
          >
            <icon name="trash" :class="{ 'trash-animate': removing }"></icon>
            <b v-if="trash.length" v-text="trash.length"/>
          </a>
        </tooltip>
        <dropdown align="right" class="filter-sort">
          <tooltip :content="i18n('labelSettings')" placement="bottom">
            <a class="btn-ghost" tabindex="0">
              <icon name="cog"/>
            </a>
          </tooltip>
          <template #content>
            <div>
              <locale-group i18n-key="labelFilterSort">
                <select :value="filters.sort" @change="onOrderChange">
                  <option
                    v-for="(option, name) in filterOptions.sort"
                    v-text="option.title"
                    :key="name"
                    :value="name">
                  </option>
                </select>
              </locale-group>
            </div>
            <div v-show="currentSortCompare">
              <setting-check name="filters.showEnabledFirst"
                :label="i18n('optionShowEnabledFirst')" />
            </div>
            <div>
              <setting-check name="filters.showOrder" :label="i18n('labelShowOrder')" />
            </div>
            <div class="mr-2c">
              <setting-check name="filters.viewTable" :label="i18n('labelViewTable')" />
              <setting-check name="filters.viewSingleColumn" :label="i18n('labelViewSingleColumn')" />
            </div>
          </template>
        </dropdown>
        <!-- form and id are required for the built-in autocomplete using entered values -->
        <form class="filter-search hidden-xs flex" @submit.prevent>
          <tooltip placement="bottom">
            <label>
              <input
                type="search"
                :class="{'has-error': searchError}"
                :placeholder="i18n('labelSearchScript')"
                v-model="search"
                ref="search"
                id="installed-search">
              <icon name="search"></icon>
            </label>
            <template #content>
              <pre
                class="filter-search-tooltip"
                v-text="searchError || i18n('titleSearchHint')"
              />
            </template>
          </tooltip>
          <select v-model="filters.searchScope" @change="onScopeChange">
            <option value="name" v-text="i18n('filterScopeName')"/>
            <option value="code" v-text="i18n('filterScopeCode')"/>
            <option value="all" v-text="i18n('filterScopeAll')"/>
          </select>
        </form>
      </header>
      <div v-if="showRecycle" class="trash-hint mx-1 my-1 flex flex-col">
        <span v-text="i18n('hintRecycleBin')"/>
        <a v-if="trash.length" v-text="i18n('buttonEmptyRecycleBin')" tabindex="0"
           @click="emptyRecycleBin"/>
      </div>
      <div class="scripts flex-auto"
           ref="scriptList"
           :style="`--num-columns:${numColumns}`"
           :data-columns="numColumns"
           :data-show-order="filters.showOrder || null"
           :data-table="filters.viewTable || null">
        <script-item
          v-for="(script, index) in sortedScripts"
          v-show="!search || script.$cache.show !== false"
          :key="script.props.id"
          :focused="selectedScript === script"
          :showHotkeys="showHotkeys"
          :script="script"
<<<<<<< HEAD
          :draggable="!showRecycle && filters.sort === 'exec'"
=======
          :draggable="draggable"
>>>>>>> 28d79430
          :visible="index < batchRender.limit"
          :viewTable="filters.viewTable"
          :hotkeys="scriptHotkeys"
          @remove="handleActionRemove"
          @restore="handleActionRestore"
          @toggle="handleActionToggle"
          @update="handleActionUpdate"
          @scrollDelta="handleSmoothScroll"
          @tiptoggle="showHotkeys = !showHotkeys"
        />
      </div>
    </div>
    <edit v-if="script" :initial="script" @close="editScript()"></edit>
  </div>
</template>

<script>
import { reactive } from 'vue';
import Dropdown from 'vueleton/lib/dropdown';
import Tooltip from 'vueleton/lib/tooltip';
import { i18n, sendCmdDirectly, debounce, makePause } from '@/common';
import options from '@/common/options';
import { showConfirmation, showMessage } from '@/common/ui';
import SettingCheck from '@/common/ui/setting-check';
import hookSetting from '@/common/hook-setting';
import Icon from '@/common/ui/icon';
import LocaleGroup from '@/common/ui/locale-group';
import { forEachKey } from '@/common/object';
import { setRoute, lastRoute } from '@/common/router';
import storage from '@/common/storage';
import { keyboardService, handleTabNavigation } from '@/common/keyboard';
import { loadData } from '@/options';
import ScriptItem from './script-item';
import Edit from './edit';
<<<<<<< HEAD
import { store, installedScripts, removedScripts } from '../utils';
=======
import { store } from '../utils';
import toggleDragging from '../utils/dragging';
>>>>>>> 28d79430

const filterOptions = {
  sort: {
    exec: {
      title: i18n('filterExecutionOrder'),
    },
    alpha: {
      title: i18n('filterAlphabeticalOrder'),
      compare: (
        { $cache: { lowerName: a } },
        { $cache: { lowerName: b } },
      ) => (a < b ? -1 : a > b),
    },
    update: {
      title: i18n('filterLastUpdateOrder'),
      compare: (
        { props: { lastUpdated: a } },
        { props: { lastUpdated: b } },
      ) => (+b || 0) - (+a || 0),
    },
    size: {
      title: i18n('filterSize'),
      compare: (a, b) => b.$cache.sizeNum - a.$cache.sizeNum,
    },
  },
};
const filters = reactive({
  searchScope: null,
  showEnabledFirst: null,
  showOrder: null,
  viewSingleColumn: null,
  viewTable: null,
  sort: null,
});
const combinedCompare = cmpFunc => (
  filters.showEnabledFirst
    ? ((a, b) => b.config.enabled - a.config.enabled || cmpFunc(a, b))
    : cmpFunc
);
filters::forEachKey(key => {
  hookSetting(`filters.${key}`, (val) => {
    filters[key] = val;
    if (key === 'sort' && !filterOptions.sort[val]) filters[key] = Object.keys(filterOptions.sort)[0];
  });
});

const MAX_BATCH_DURATION = 100;
let step = 0;

let columnsForTableMode = [];
let columnsForCardsMode = [];

const conditionAll = 'tabScripts';
const conditionSearch = `${conditionAll} && inputFocus`;
const conditionNotSearch = `${conditionAll} && !inputFocus`;
const conditionScriptFocused = `${conditionNotSearch} && selectedScript && !showRecycle`;
const conditionScriptFocusedRecycle = `${conditionNotSearch} && selectedScript && showRecycle`;
const conditionHotkeys = `${conditionNotSearch} && selectedScript && showHotkeys`;
const scriptHotkeys = {
  edit: 'e,Enter',
  toggle: 'space',
  update: 'r',
  restore: 'r',
  remove: 'x',
};
const registerHotkey = (callback, items) => items.map(([key, condition, caseSensitive]) => (
  keyboardService.register(key, callback, { condition, caseSensitive })
));
const explodeKeys = (multi, ...args) => (
  multi
  .split(/\s*,\s*/)
  .map(key => [key, ...args])
);

export default {
  components: {
    ScriptItem,
    Edit,
    Tooltip,
    SettingCheck,
    LocaleGroup,
    Dropdown,
    Icon,
  },
  data() {
    return {
      scriptHotkeys,
      store,
      filterOptions,
      filters,
      filteredScripts: [],
      focusedIndex: -1,
      script: null,
      search: null,
      searchError: null,
      modal: null,
      menuNewActive: false,
      showRecycle: false,
      sortedScripts: [],
      removing: false,
      showHotkeys: false,
      // Speedup and deflicker for initial page load:
      // skip rendering the script list when starting in the editor.
      canRenderScripts: !store.route.paths[1],
      batchRender: {
        limit: step,
      },
      numColumns: null,
      scripts: installedScripts,
      trash: removedScripts,
    };
  },
  watch: {
    draggable: toggleDragging,
    search: 'scheduleSearch',
    'filters.sort': 'updateLater',
    'filters.showEnabledFirst': 'updateLater',
    'filters.viewSingleColumn': 'adjustScriptWidth',
    'filters.viewTable': 'adjustScriptWidth',
    showRecycle(value) {
      keyboardService.setContext('showRecycle', value);
      this.focusedIndex = -1;
      this.onUpdate();
    },
    scripts: 'refreshUI',
    'store.route.paths.1': 'onHashChange',
    selectedScript(script) {
      keyboardService.setContext('selectedScript', script);
    },
    showHotkeys(value) {
      keyboardService.setContext('showHotkeys', value);
    },
  },
  computed: {
    draggable() {
      return !this.showRecycle && filters.sort.value === 'exec';
    },
    currentSortCompare() {
      return filterOptions.sort[filters.sort]?.compare;
    },
    selectedScript() {
      return this.filteredScripts[this.focusedIndex];
    },
    message() {
      if (this.store.loading) {
        return null;
      }
      const scripts = this.sortedScripts;
      if (this.search ? !scripts.find(s => s.$cache.show !== false) : !scripts.length) {
        return i18n('labelNoSearchScripts');
      }
      return null;
    },
    searchNeedsCodeIds() {
      return this.search
        && ['code', 'all'].includes(filters.searchScope)
        && this.store.scripts.filter(s => s.$cache.code == null).map(s => s.props.id);
    },
  },
  methods: {
    async refreshUI() {
      const ids = this.searchNeedsCodeIds;
      if (ids?.length) await this.getCodeFromStorage(ids);
      this.onUpdate();
      this.onHashChange();
    },
    onUpdate() {
      const scripts = [...this.showRecycle ? this.trash : this.scripts];
      const numFound = this.search ? this.performSearch(scripts) : scripts.length;
      const cmp = this.currentSortCompare;
      if (cmp) scripts.sort(combinedCompare(cmp));
      this.sortedScripts = scripts;
      this.filteredScripts = this.search ? scripts.filter(({ $cache }) => $cache.show) : scripts;
      this.selectScript(this.focusedIndex);
      if (!step || numFound < step) this.renderScripts();
      else this.debouncedRender();
    },
    updateLater() {
      this.debouncedUpdate();
    },
    updateAll() {
      sendCmdDirectly('CheckUpdateAll');
    },
    async installFromURL() {
      try {
        let url = await showConfirmation(i18n('hintInputURL'), {
          input: '',
          ok: { type: 'submit' },
        });
        url = url?.trim();
        if (url) {
          if (!url.includes('://')) url = `https://${url}`;
          // test if URL is valid
          new URL(url);
          await sendCmdDirectly('ConfirmInstall', { url });
        }
      } catch (err) {
        if (err) showMessage({ text: err });
      }
    },
    async moveScript(from, to) {
      if (from === to) return;
      const scripts = this.filteredScripts;
      const allScripts = store.scripts;
      const script = scripts[from];
      const aFrom = allScripts.indexOf(script);
      const aTo = allScripts.indexOf(scripts[to]);
      const { id } = script.props;
      if (await sendCmdDirectly('Move', { id, offset: aTo - aFrom })) {
        allScripts.splice(aFrom, 1);
        allScripts.splice(aTo, 0, script);
        allScripts.forEach((scr, i) => { scr.props.position = i + 1; });
        if (this.search) this.onUpdate();
      }
    },
    onOrderChange(e) {
      options.set('filters.sort', e.target.value);
    },
    onScopeChange(e) {
      if (this.search) this.scheduleSearch();
      options.set('filters.searchScope', e.target.value);
    },
    onStateChange(active) {
      this.menuNewActive = active;
    },
    editScript(id) {
      const pathname = ['scripts', id].filter(Boolean).join('/');
      if (!id && pathname === lastRoute().pathname) {
        window.history.back();
      } else {
        setRoute(pathname);
      }
    },
    onHashChange() {
      const [tab, id] = this.store.route.paths;
      if (id === '_new') {
        this.script = {};
      } else {
        const nid = id && +id || null;
        this.script = nid && this.scripts.find(script => script.props.id === nid);
        if (!this.script) {
          // First time showing the list we need to tell v-if to keep it forever
          if (!this.canRenderScripts) {
            loadData();
            this.canRenderScripts = true;
          }
          this.debouncedRender();
          // Strip the invalid id from the URL so |App| can render the aside,
          // which was hidden to avoid flicker on initial page load directly into the editor.
          if (id) setRoute(tab, true);
        }
      }
    },
    async renderScripts() {
      if (!this.canRenderScripts) return;
      const { length } = this.sortedScripts;
      let limit = 9;
      const batchRender = reactive({ limit });
      this.batchRender = batchRender;
      const startTime = performance.now();
      // If we entered a new loop of rendering, this.batchRender will no longer be batchRender
      while (limit < length && batchRender === this.batchRender) {
        if (step && this.search) {
          // Only visible items contribute to the batch size
          for (let vis = 0; vis < step && limit < length; limit += 1) {
            vis += this.sortedScripts[limit].$cache.show ? 1 : 0;
          }
        } else {
          limit += step || 1;
        }
        batchRender.limit = limit;
        // eslint-disable-next-line vue/valid-next-tick
        await new Promise(resolve => this.$nextTick(resolve));
        if (!step && performance.now() - startTime >= MAX_BATCH_DURATION) {
          step = limit * 2; // the first batch is slow to render because it has more work to do
        }
        if (step && limit < length) await makePause();
      }
    },
    performSearch(scripts) {
      let searchRE;
      let count = 0;
      const [,
        expr = this.search.replace(/[.+^*$?|\\()[\]{}]/g, '\\$&'),
        flags = 'i',
      ] = this.search.match(/^\/(.+?)\/(\w*)$|$/);
      const scope = filters.searchScope;
      const scopeName = scope === 'name' || scope === 'all';
      const scopeCode = scope === 'code' || scope === 'all';
      try {
        searchRE = expr && new RegExp(expr, flags);
        scripts.forEach(({ $cache }) => {
          $cache.show = !expr
            || scopeName && searchRE.test($cache.search)
            || scopeCode && searchRE.test($cache.code);
          count += $cache.show;
        });
        this.searchError = null;
      } catch (err) {
        this.searchError = err.message;
      }
      return count;
    },
    async scheduleSearch() {
      const ids = this.searchNeedsCodeIds;
      if (ids?.length) await this.getCodeFromStorage(ids);
      this.debouncedUpdate();
    },
    async getCodeFromStorage(ids) {
      const data = await storage.code.getMulti(ids);
      this.store.scripts.forEach(({ $cache, props: { id } }) => {
        if (id in data) $cache.code = data[id];
      });
    },
    async emptyRecycleBin() {
      try {
        await showConfirmation(i18n('buttonEmptyRecycleBin'));
        sendCmdDirectly('CheckRemove', { force: true });
        store.scripts = store.scripts.filter(script => !script.config.removed);
      } catch (e) {
        // NOP
      }
    },
    adjustScriptWidth() {
      const widths = filters.viewTable ? columnsForTableMode : columnsForCardsMode;
      this.numColumns = filters.viewSingleColumn ? 1
        : widths.findIndex(w => window.innerWidth < w) + 1 || widths.length + 1;
    },
    selectScript(index) {
      index = Math.min(index, this.filteredScripts.length - 1);
      index = Math.max(index, -1);
      if (index !== this.focusedIndex) {
        this.focusedIndex = index;
      }
    },
    markRemove(script, removed) {
      sendCmdDirectly('MarkRemoved', {
        id: script.props.id,
        removed,
      });
    },
    handleActionRemove(script) {
      this.markRemove(script, 1);
      this.removing = true;
      setTimeout(() => {
        this.removing = false;
      }, 1000);
    },
    handleActionRestore(script) {
      this.markRemove(script, 0);
    },
    handleActionToggle(script) {
      sendCmdDirectly('UpdateScriptInfo', {
        id: script.props.id,
        config: {
          enabled: script.config.enabled ? 0 : 1,
        },
      });
    },
    handleActionUpdate(script) {
      sendCmdDirectly('CheckUpdate', script.props.id);
    },
    handleSmoothScroll(delta) {
      if (!delta) return;
      const el = this.$refs.scriptList;
      el.scroll({
        top: el.scrollTop + delta,
        behavior: 'smooth',
      });
    },
  },
  created() {
    this.debouncedUpdate = debounce(this.onUpdate, 100);
    this.debouncedRender = debounce(this.renderScripts);
  },
  mounted() {
    // Ensure the correct UI is shown when mounted:
    // * on subsequent navigation via history back/forward;
    // * on first initialization in some weird case the scripts got loaded early.
    if (!store.loading) this.refreshUI();
    // Extract --columns-cards and --columns-table from `:root` or `html` selector. CustomCSS may override it.
    if (!columnsForCardsMode.length) {
      const style = getComputedStyle(document.documentElement);
      [columnsForCardsMode, columnsForTableMode] = ['cards', 'table']
      .map(type => style.getPropertyValue(`--columns-${type}`)?.split(',').map(Number).filter(Boolean) || []);
      global.addEventListener('resize', this.adjustScriptWidth);
    }
    this.adjustScriptWidth();
    this.disposeList = [
      ...IS_FIREFOX ? [
        keyboardService.register('tab', () => {
          handleTabNavigation(1);
        }),
        keyboardService.register('s-tab', () => {
          handleTabNavigation(-1);
        }),
      ] : [],
      ...registerHotkey(() => {
        this.$refs.search?.focus();
      }, [
        ['ctrlcmd-f', conditionAll],
        ['/', conditionNotSearch, true],
      ]),
      ...registerHotkey(() => {
        this.$refs.search?.blur();
      }, [
        ['enter', conditionSearch],
      ]),
      ...registerHotkey(() => {
        this.showHotkeys = false;
      }, [
        ['escape', conditionHotkeys],
        ['q', conditionHotkeys, true],
      ]),
      ...registerHotkey(() => {
        let index = this.focusedIndex;
        if (index < 0) index = 0;
        else index += this.numColumns;
        if (index < this.filteredScripts.length) {
          this.selectScript(index);
        }
      }, [
        ['ctrlcmd-down', conditionAll],
        ['down', conditionAll],
        ['j', conditionNotSearch, true],
      ]),
      ...registerHotkey(() => {
        const index = this.focusedIndex - this.numColumns;
        if (index >= 0) {
          this.selectScript(index);
        }
      }, [
        ['ctrlcmd-up', conditionAll],
        ['up', conditionAll],
        ['k', conditionNotSearch, true],
      ]),
      ...registerHotkey(() => {
        this.selectScript(this.focusedIndex - 1);
      }, [
        ['ctrlcmd-left', conditionAll],
        ['left', conditionNotSearch],
        ['h', conditionNotSearch, true],
      ]),
      ...registerHotkey(() => {
        this.selectScript(this.focusedIndex + 1);
      }, [
        ['ctrlcmd-right', conditionAll],
        ['right', conditionNotSearch],
        ['l', conditionNotSearch, true],
      ]),
      ...registerHotkey(() => {
        this.selectScript(0);
      }, [
        ['ctrlcmd-home', conditionAll],
        ['g g', conditionNotSearch, true],
      ]),
      ...registerHotkey(() => {
        this.selectScript(this.filteredScripts.length - 1);
      }, [
        ['ctrlcmd-end', conditionAll],
        ['G', conditionNotSearch, true],
      ]),
      ...registerHotkey(() => {
        this.handleActionEdit(this.selectedScript);
      }, explodeKeys(scriptHotkeys.edit, conditionScriptFocused, true)),
      ...registerHotkey(() => {
        this.handleActionRemove(this.selectedScript);
      }, [
        ['delete', conditionScriptFocused],
        [scriptHotkeys.remove, conditionScriptFocused, true],
      ]),
      ...registerHotkey(() => {
        this.handleActionUpdate(this.selectedScript);
      }, [
        [scriptHotkeys.update, conditionScriptFocused, true],
      ]),
      ...registerHotkey(() => {
        this.handleActionToggle(this.selectedScript);
      }, [
        [scriptHotkeys.toggle, conditionScriptFocused, true],
      ]),
      ...registerHotkey(() => {
        this.handleActionRestore(this.selectedScript);
      }, [
        [scriptHotkeys.restore, conditionScriptFocusedRecycle, true],
      ]),
    ];
  },
  beforeUnmount() {
    this.disposeList?.forEach(dispose => {
      dispose();
    });
  },
};
</script>

<style>
:root {
  --columns-cards: 1300, 1900, 2500; // 1366x768, 1920x1080, 2560x1440
  --columns-table: 1600, 2500, 3400; // 1680x1050, 2560x1440, 3440x1440
}
.tab.tab-installed {
  padding: 0;
  header {
    height: 4rem;
    align-items: center;
    padding: 0 1rem;
    line-height: 1;
    border-bottom: 1px solid var(--fill-5);
  }
  .vl-dropdown-menu {
    white-space: nowrap;
  }
  .vl-dropdown.active .vl-tooltip-wrap {
    display: none;
  }
  @media (max-width: 500px) { // same size as `hidden-sm` in @/common/ui/style/style.css
    .vl-dropdown-right .vl-dropdown-menu {
      position: fixed;
      top: auto;
      left: 0;
      right: auto;
    }
  }
}
.backdrop {
  text-align: center;
  color: var(--fill-8);
}
.scripts {
  overflow-y: auto;
}
.backdrop > *,
.backdrop::after {
  display: inline-block;
  vertical-align: middle;
  font-size: 2rem;
}
.backdrop::after {
  content: ' ';
  width: 0;
  height: 100%;
}
.mask {
  background: rgba(0,0,0,.08);
  /*transition: opacity 1s;*/
}
.dropdown-menu-item {
  display: block;
  width: 100%;
  padding: .5rem;
  text-decoration: none;
  color: var(--fill-9);
  cursor: pointer;
  &:focus,
  &:hover {
    color: inherit;
    background: var(--fill-0-5);
  }
}
.filter-search {
  height: 2rem;
  label {
    position: relative;
  }
  .icon {
    position: absolute;
    height: 100%;
    top: 0;
    right: .5rem;
  }
  input {
    width: 14rem;
    max-width: calc(100vw - 16rem);
    padding-left: .5rem;
    padding-right: 2rem;
    height: 100%;
  }
  &-tooltip {
    white-space: pre-wrap;
  }
}
.filter-sort {
  .vl-dropdown-menu {
    padding: 1rem;
    > :nth-last-child(n + 2) {
      margin-bottom: .5rem;
    }
  }
}

.trash-button {
  position: relative;
  b {
    position: absolute;
    font-size: 10px;
    line-height: 1;
    text-align: center;
    left: 0;
    right: 0;
    bottom: -4px;
  }
  &.active b {
    display: none;
  }
}

.trash-hint {
  line-height: 1.5;
  color: var(--fill-6);
  place-items: center;
}

.trash-animate {
  animation: .5s linear rotate;
}

@keyframes rotate {
  0% {
    transform: scale(1.2) rotate(0);
  }
  100% {
    transform: scale(1.2) rotate(360deg);
  }
}
</style><|MERGE_RESOLUTION|>--- conflicted
+++ resolved
@@ -125,11 +125,7 @@
           :focused="selectedScript === script"
           :showHotkeys="showHotkeys"
           :script="script"
-<<<<<<< HEAD
-          :draggable="!showRecycle && filters.sort === 'exec'"
-=======
           :draggable="draggable"
->>>>>>> 28d79430
           :visible="index < batchRender.limit"
           :viewTable="filters.viewTable"
           :hotkeys="scriptHotkeys"
@@ -164,12 +160,8 @@
 import { loadData } from '@/options';
 import ScriptItem from './script-item';
 import Edit from './edit';
-<<<<<<< HEAD
 import { store, installedScripts, removedScripts } from '../utils';
-=======
-import { store } from '../utils';
 import toggleDragging from '../utils/dragging';
->>>>>>> 28d79430
 
 const filterOptions = {
   sort: {
@@ -305,7 +297,7 @@
   },
   computed: {
     draggable() {
-      return !this.showRecycle && filters.sort.value === 'exec';
+      return !this.showRecycle && filters.sort === 'exec';
     },
     currentSortCompare() {
       return filterOptions.sort[filters.sort]?.compare;
