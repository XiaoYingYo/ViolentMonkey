<<<<<<< HEAD
import { testScript, testBlacklist, resetBlacklist } from '@/background/utils/tester';
=======
import test from 'tape';
import { MatchTest, resetBlacklist, testScript, testBlacklist } from '@/background/utils/tester';
>>>>>>> 73b36825
import cache from '@/background/utils/cache';

afterEach(cache.destroy);

function buildScript(props) {
  return Object.assign({
    custom: {
      origInclude: true,
      origExclude: true,
      origMatch: true,
      origExcludeMatch: true,
    },
    meta: {},
  }, props);
}

describe('scheme', () => {
  test('should match all', () => {
    {
      const script = buildScript({
        meta: {
          match: [
            '*://*/*',
          ],
        },
      });
      expect(testScript('http://www.google.com/', script)).toBeTruthy();
      expect(testScript('https://www.google.com/', script)).toBeTruthy();
      expect(testScript('file:///Users/Gerald/file', script)).toBeFalsy();
    }
    {
      const script = buildScript({
        meta: {
          match: [
            'http*://*/*',
          ],
        },
      });
      expect(testScript('http://www.google.com/', script)).toBeTruthy();
      expect(testScript('https://www.google.com/', script)).toBeTruthy();
      expect(testScript('file:///Users/Gerald/file', script)).toBeFalsy();
    }
  });

  test('should match exact', () => {
    const script = buildScript({
      meta: {
        match: [
          'http://*/*',
          'ftp://*/*',
          'file:///*',
        ],
      },
    });
    expect(testScript('http://www.google.com/', script)).toBeTruthy();
    expect(testScript('https://www.google.com/', script)).toBeFalsy();
    expect(testScript('file:///Users/Gerald/file', script)).toBeTruthy();
    expect(testScript('ftp://example.com/file', script)).toBeTruthy();
  });
});

describe('host', () => {
  test('should match domain', () => {
    const script = buildScript({
      meta: {
        match: [
          '*://docs.google.com/',
        ],
      },
    });
    expect(testScript('https://docs.google.com/', script)).toBeTruthy();
    expect(testScript('https://sub.docs.google.com/', script)).toBeFalsy();
    expect(testScript('https://docs.google.com.cn/', script)).toBeFalsy();
  });

  test('should match wildcard', () => {
    const script = buildScript({
      meta: {
        match: [
          '*://*.google.com/',
          '*://www.example.*/',
        ],
      },
    });
    [
      'https://www.google.com/',
      'https://a.b.google.com/',
      'https://google.com/',
      'https://www.example.com/',
      'https://www.example.com.cn/',
      'https://www.example.g.com/',
    ].forEach(url => {
        expect(testScript(url, script)).toBeTruthy();
      });
    expect(testScript('https://www.google.com.hk/', script)).toBeFalsy();
  });

  test('should match tld', () => {
    const script = buildScript({
      meta: {
        match: [
          '*://www.google.tld/',
          '*://www.dummy.TLD/', // testing for a mistake: `.tld` should be lowercase
        ],
      },
    });
    [
    'https://www.google.com/', // should match subdomains
    'https://www.google.com.cn/', // should match subdomains
    'https://www.google.jp/', // should match tld
    'https://www.google.no-ip.org/', // should match a hyphened `no-ip.org` from Public Suffix List
    ].forEach(url => {
      expect(testScript(url, script)).toBeTruthy();
    });
    [
      'https://www.google.example.com/',
      'https://www.dummy.com/', // `.tld` should be lowercase
    ].forEach(url => {
      expect(testScript(url, script)).toBeFalsy();
    });
  });

  test('should ignore case', () => {
    const script = buildScript({
      meta: {
        match: [
          '*://GOOGLE.com/',
        ],
      },
    });
    expect(testScript('https://google.COM/', script)).toBeTruthy();
  });
});

describe('path', () => {
  test('should match any', () => {
    const script = buildScript({
      meta: {
        match: [
          'https://www.google.com/*',
        ],
      },
    });
    [
      'https://www.google.com/',
      'https://www.google.com/hello/world',
    ].forEach(url => {
      expect(testScript(url, script)).toBeTruthy();
    });
  });

  test('should match exact', () => {
    const script = buildScript({
      meta: {
        match: [
          'https://www.google.com/a/b/c',
        ],
      },
    });
    expect(testScript('https://www.google.com/a/b/c', script)).toBeTruthy();
    expect(testScript('https://www.google.com/a/b/c/d', script)).toBeFalsy();
  });

  test('should ignore query string and hash', () => {
    const script = buildScript({
      meta: {
        match: [
          'https://www.google.com/a',
        ],
      },
    });
    [
      'https://www.google.com/a', // should match without query and hash
      'https://www.google.com/a#hash', // should match with hash
      'https://www.google.com/a?query', // should match with query
      'https://www.google.com/a?query#hash', // should match with query and hash
    ].forEach(url => {
      expect(testScript(url, script)).toBeTruthy();
    });
  });

  test('should match query string and hash if existed in rules', () => {
    const script = buildScript({
      meta: {
        match: [
          'https://www.google.com/a?query',
          'https://www.google.com/b#hash',
          'https://www.google.com/c?query#hash',
        ],
      },
    });
    [
      'https://www.google.com/a?query',
      'https://www.google.com/a?query#hash',
      'https://www.google.com/b#hash',
      'https://www.google.com/c?query#hash',
    ].forEach(url => {
      expect(testScript(url, script)).toBeTruthy();
    });
    [
      'https://www.google.com/a',
      'https://www.google.com/b',
      'https://www.google.com/b?query#hash',
    ].forEach(url => {
      expect(testScript(url, script)).toBeFalsy();
    });
  });

  test('should be case-sensitive', () => {
    const script = buildScript({
      meta: {
        match: [
          'https://www.google.com/a?Query',
          'https://www.google.com/b#Hash',
        ],
      },
    });
    [
      'https://www.google.com/a?Query',
      'https://www.google.com/b#Hash',
    ].forEach(url => {
      expect(testScript(url, script)).toBeTruthy();
    });
    [
      'https://www.google.com/a?query',
      'https://www.google.com/b#hash',
    ].forEach(url => {
      expect(testScript(url, script)).toBeFalsy();
    });
  });
});

describe('include', () => {
  test('should include any', () => {
    const script = buildScript({
      meta: {
        include: [
          '*',
        ],
      },
    });
    [
      'https://www.google.com/',
      'file:///Users/Gerald/file'
    ].forEach(url => {
      expect(testScript(url, script)).toBeTruthy();
    });
  });

  test('should include by glob', () => {
    const script = buildScript({
      meta: {
        include: [
          'https://www.google.com/*',
          'https://twitter.com/*',
        ],
      },
    });
    [
      'https://www.google.com/',
      'https://www.google.com/hello/world',
    ].forEach(url => {
      expect(testScript(url, script)).toBeTruthy();
    });
    expect(testScript('https://www.hello.com/', script)).toBeFalsy();
  });

  test('should include by regexp', () => {
    const script = buildScript({
      meta: {
        include: [
          '/invalid-regexp(/',
          '/https://www\\.google\\.com/.*/',
        ],
      },
    });
    expect(testScript('https://www.google.com/', script)).toBeTruthy();
    expect(testScript('https://www.hello.com/', script)).toBeFalsy();
  });

  test('should support magic TLD', () => {
    const script = buildScript({
      meta: {
        include: [
          'https://www.google.tld/*',
        ],
      },
    });
    [
      'https://www.google.com/',
      'https://www.google.com.hk/',
      'https://www.google.no-ip.org/',
    ].forEach(url => {
      expect(testScript(url, script)).toBeTruthy();
    });
    expect(testScript('https://www.google.example.com/', script)).toBeFalsy();
  });

  test('should ignore case', () => {
    const script = buildScript({
      meta: {
        include: [
          'https://www.google.*',
          '/regexp/',
        ],
      },
    });
    [
      'https://www.GOOGLE.com/',
      'https://www.REGEXP.com/',
    ].forEach(url => {
      expect(testScript(url, script)).toBeTruthy();
    });
  });
});

describe('exclude', () => {
  test('should exclude any', () => {
    const script = buildScript({
      meta: {
        match: [
          '*://*/*',
        ],
        exclude: [
          '*',
        ],
      },
    });
    expect(testScript('https://www.google.com/', script)).toBeFalsy();
  });

  test('should include by glob', () => {
    const script = buildScript({
      meta: {
        match: [
          '*://*/*',
        ],
        excludeMatch: [
          'https://www.google.com/*',
          'https://twitter.com/*',
        ],
      },
    });
    [
      'https://www.google.com/',
      'https://www.google.com/hello/world',
    ].forEach(url => {
      expect(testScript(url, script)).toBeFalsy();
    });
    expect(testScript('https://www.hello.com/', script)).toBeTruthy();
  });

  test('should support magic TLD', () => {
    const script = buildScript({
      meta: {
        exclude: [
          'https://www.google.tld/*',
        ],
      },
    });
    [
      'https://www.google.com/',
      'https://www.google.com.hk/',
      'https://www.google.no-ip.org/',
    ].forEach(url => {
      expect(testScript(url, script)).toBeFalsy();
    });
    expect(testScript('https://www.google.example.com/', script)).toBeTruthy();
  });
});

describe('exclude-match', () => {
  test('should exclude any', () => {
    const script = buildScript({
      meta: {
        match: [
          '*://*/*',
        ],
        excludeMatch: [
          '*://*/*',
        ],
      },
    });
    expect(testScript('https://www.google.com/', script)).toBeFalsy();
  });

  test('should include by glob', () => {
    const script = buildScript({
      meta: {
        match: [
          '*://*/*',
        ],
        excludeMatch: [
          'https://www.google.com/*',
          'https://twitter.com/*',
        ],
      },
    });
    [
      'https://www.google.com/',
      'https://www.google.com/hello/world',
    ].forEach(url => {
      expect(testScript(url, script)).toBeFalsy();
    });
    expect(testScript('https://www.hello.com/', script)).toBeTruthy();
  });

  test('should ignore case only in host', () => {
    const script = buildScript({
      meta: {
        match: [
          '*://GOOGLE.com/FOO?BAR#HASH',
        ],
      },
    });
    expect(testScript('https://google.COM/FOO?BAR#HASH', script)).toBeTruthy();
    expect(testScript('https://google.com/foo?bar#hash', script)).toBeFalsy();
  });
});

<<<<<<< HEAD
describe('custom', () => {
  test('should ignore original rules', () => {
=======
test('@match error reporting', (t) => {
  t.test('should throw', (q) => {
    for (const [rule, err] of [
      ['://*/*', 'missing scheme'],
      ['foo://*/*', 'unknown scheme'],
      ['*//*/*', 'missing "://"'],
      ['http:/*/', 'missing "://"'],
      ['htp:*', 'unknown scheme, missing "://"'],
      ['https://foo*', 'missing "/" for path'],
    ]) {
      // tape can't compare to a string exception, so we use a function
      const expected = `Bad pattern: ${err} in ${rule}`;
      q.throws(() => MatchTest.try(rule), e => e === expected, expected);
    }
    q.end();
  });
});

test('custom', (t) => {
  t.test('should ignore original rules', (q) => {
>>>>>>> 73b36825
    const script = buildScript({
      custom: {
        match: [
          'https://twitter.com/*',
        ],
      },
      meta: {
        match: [
          'https://www.google.com/*',
        ],
      },
    });
    expect(testScript('https://twitter.com/', script)).toBeTruthy();
    expect(testScript('https://www.google.com/', script)).toBeFalsy();
  });
});

describe('blacklist', () => {
  test('should exclude match rules', () => {
    resetBlacklist(`\
# match rules
*://www.google.com/*
`);
    [
      'http://www.google.com/',
      'https://www.google.com/',
    ].forEach(url => {
      expect(testBlacklist(url)).toBeTruthy();
    });
    expect(testBlacklist('https://twitter.com/')).toBeFalsy();
  });

  test('should exclude domains', () => {
    resetBlacklist(`\
# domains
www.google.com
`);
    [
      'http://www.google.com/',
      'https://www.google.com/',
    ].forEach(url => {
      expect(testBlacklist(url)).toBeTruthy();
    });
    expect(testBlacklist('https://twitter.com/')).toBeFalsy();
  });

  test('should support @exclude rules', () => {
    resetBlacklist(`\
# @exclude rules
@exclude https://www.google.com/*
`);
    [
      'https://www.google.com/',
      'https://www.google.com/whatever',
    ].forEach(url => {
      expect(testBlacklist(url)).toBeTruthy();
    });
    expect(testBlacklist('http://www.google.com/')).toBeFalsy();
  });
});<|MERGE_RESOLUTION|>--- conflicted
+++ resolved
@@ -1,9 +1,4 @@
-<<<<<<< HEAD
-import { testScript, testBlacklist, resetBlacklist } from '@/background/utils/tester';
-=======
-import test from 'tape';
 import { MatchTest, resetBlacklist, testScript, testBlacklist } from '@/background/utils/tester';
->>>>>>> 73b36825
 import cache from '@/background/utils/cache';
 
 afterEach(cache.destroy);
@@ -424,12 +419,8 @@
   });
 });
 
-<<<<<<< HEAD
-describe('custom', () => {
-  test('should ignore original rules', () => {
-=======
-test('@match error reporting', (t) => {
-  t.test('should throw', (q) => {
+describe('@match error reporting', () => {
+  test('should throw', () => {
     for (const [rule, err] of [
       ['://*/*', 'missing scheme'],
       ['foo://*/*', 'unknown scheme'],
@@ -438,17 +429,13 @@
       ['htp:*', 'unknown scheme, missing "://"'],
       ['https://foo*', 'missing "/" for path'],
     ]) {
-      // tape can't compare to a string exception, so we use a function
-      const expected = `Bad pattern: ${err} in ${rule}`;
-      q.throws(() => MatchTest.try(rule), e => e === expected, expected);
+      expect(() => MatchTest.try(rule)).toThrow(`Bad pattern: ${err} in ${rule}`);
     }
-    q.end();
-  });
-});
-
-test('custom', (t) => {
-  t.test('should ignore original rules', (q) => {
->>>>>>> 73b36825
+  });
+});
+
+describe('custom', () => {
+  test('should ignore original rules', () => {
     const script = buildScript({
       custom: {
         match: [
